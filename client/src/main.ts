--- conflicted
+++ resolved
@@ -8,88 +8,24 @@
 import ChildProcess = cp.ChildProcess;
 
 import {
-<<<<<<< HEAD
-	workspace as Workspace, window as Window, languages as Languages, commands as Commands,
-	TextDocumentChangeEvent, TextDocument, Disposable, OutputChannel,
-	FileSystemWatcher, DiagnosticCollection, Uri, ProgressCallback,
-	CancellationToken, Position as VPosition, Location as VLocation, Range as VRange,
-	CompletionItem as VCompletionItem, CompletionList as VCompletionList, SignatureHelp as VSignatureHelp, Definition as VDefinition, DocumentHighlight as VDocumentHighlight,
-	SymbolInformation as VSymbolInformation, CodeActionContext as VCodeActionContext, Command as VCommand, CodeLens as VCodeLens,
-	FormattingOptions as VFormattingOptions, TextEdit as VTextEdit, WorkspaceEdit as VWorkspaceEdit, MessageItem,
-	Hover as VHover,
-	DocumentLink as VDocumentLink, TextDocumentWillSaveEvent
-} from 'vscode';
-
-import {
-	Message, MessageType as RPCMessageType, Logger, createMessageConnection, ErrorCodes, ResponseError,
-	RequestType, RequestTypeWithStreamingResponse, RequestType0, RequestHandler, RequestHandler0, GenericRequestHandler,
-=======
 	workspace as Workspace,
 } from 'vscode';
 
 import {
 	ErrorCodes, ResponseError,
-	RequestType, RequestType0, RequestHandler, RequestHandler0, GenericRequestHandler,
->>>>>>> 399c7979
+	RequestTypeWithStreamingResponse, RequestType, RequestType0, RequestHandler, RequestHandler0, GenericRequestHandler,
 	NotificationType, NotificationType0,
 	NotificationHandler, NotificationHandler0, GenericNotificationHandler,
 	IPCMessageReader, IPCMessageWriter, StreamMessageReader, StreamMessageWriter,
 } from 'vscode-jsonrpc';
 
-<<<<<<< HEAD
-import {
-	WorkspaceEdit, Location
-} from 'vscode-languageserver-types';
-
-
-import {
-	ClientCapabilities,
-	RegistrationRequest, RegistrationParams, UnregistrationRequest, UnregistrationParams, TextDocumentRegistrationOptions,
-	InitializeRequest, InitializeParams, InitializeResult, InitializeError, ServerCapabilities, TextDocumentSyncKind, TextDocumentSyncOptions,
-	InitializedNotification, ShutdownRequest, ExitNotification,
-	LogMessageNotification, LogMessageParams, MessageType,
-	ShowMessageNotification, ShowMessageParams, ShowMessageRequest,
-	TelemetryEventNotification,
-	DidChangeConfigurationNotification, DidChangeConfigurationParams,
-	DocumentSelector,
-	DidOpenTextDocumentNotification, DidOpenTextDocumentParams,
-	DidChangeTextDocumentNotification, DidChangeTextDocumentParams, TextDocumentChangeRegistrationOptions,
-	DidCloseTextDocumentNotification, DidCloseTextDocumentParams,
-	DidSaveTextDocumentNotification, DidSaveTextDocumentParams, TextDocumentSaveRegistrationOptions,
-	WillSaveTextDocumentNotification, WillSaveTextDocumentWaitUntilRequest, WillSaveTextDocumentParams,
-	DidChangeWatchedFilesNotification, DidChangeWatchedFilesParams, FileEvent, FileChangeType,
-	PublishDiagnosticsNotification, PublishDiagnosticsParams,
-	CompletionRequest, CompletionResolveRequest, CompletionRegistrationOptions,
-	HoverRequest,
-	SignatureHelpRequest, SignatureHelpRegistrationOptions, DefinitionRequest, ReferencesRequest, DocumentHighlightRequest,
-	DocumentSymbolRequest, WorkspaceSymbolRequest,
-	CodeActionRequest, CodeActionParams,
-	CodeLensRequest, CodeLensResolveRequest, CodeLensRegistrationOptions,
-	DocumentFormattingRequest, DocumentFormattingParams, DocumentRangeFormattingRequest, DocumentRangeFormattingParams,
-	DocumentOnTypeFormattingRequest, DocumentOnTypeFormattingParams, DocumentOnTypeFormattingRegistrationOptions,
-	RenameRequest, RenameParams,
-	DocumentLinkRequest, DocumentLinkResolveRequest, DocumentLinkRegistrationOptions,
-	ExecuteCommandRequest, ExecuteCommandParams, ExecuteCommandRegistrationOptions,
-	ApplyWorkspaceEditRequest, ApplyWorkspaceEditParams, ApplyWorkspaceEditResponse
-} from './protocol';
-
-import * as c2p from './codeConverter';
-import * as p2c from './protocolConverter';
-
-=======
->>>>>>> 399c7979
 import * as is from './utils/is';
 import * as electron from './utils/electron';
 import { terminate } from './utils/processes';
 
 export {
-<<<<<<< HEAD
-	ResponseError, InitializeError, ErrorCodes,
+	ResponseError, ErrorCodes,
 	RequestTypeWithStreamingResponse, RequestType, RequestType0, RequestHandler, RequestHandler0, GenericRequestHandler,
-=======
-	ResponseError, ErrorCodes,
-	RequestType, RequestType0, RequestHandler, RequestHandler0, GenericRequestHandler,
->>>>>>> 399c7979
 	NotificationType, NotificationType0, NotificationHandler, NotificationHandler0, GenericNotificationHandler
 }
 export { Converter as Code2ProtocolConverter } from './codeConverter';
@@ -103,125 +39,6 @@
 
 declare var v8debug: any;
 
-<<<<<<< HEAD
-interface IConnection {
-
-	listen(): void;
-
-	sendRequest<R, E, RO>(type: RequestType0<R, E, RO>, token?: CancellationToken): Thenable<R>;
-	sendRequest<P, R, E, RO>(type: RequestType<P, R, E, RO>, params: P, token?: CancellationToken): Thenable<R>;
-	sendRequest<R>(method: string, token?: CancellationToken): Thenable<R>;
-	sendRequest<R>(method: string, param: any, token?: CancellationToken): Thenable<R>;
-	sendRequest<R>(type: string | RPCMessageType, ...params: any[]): Thenable<R>;
-
-	sendRequestWithStreamingResponse<P, PC, R>(type: RequestTypeWithStreamingResponse<P, PC, R, any, any>, params: P, token?: CancellationToken, progress?: ProgressCallback<PC>): Thenable<R>;
-
-	onRequest<R, E, RO>(type: RequestType0<R, E, RO>, handler: RequestHandler0<R, E>): void;
-	onRequest<P, R, E, RO>(type: RequestType<P, R, E, RO>, handler: RequestHandler<P, R, E>): void;
-	onRequest<R, E>(method: string, handler: GenericRequestHandler<R, E>): void;
-	onRequest<R, E>(method: string | RPCMessageType, handler: GenericRequestHandler<R, E>): void;
-
-	sendNotification<RO>(type: NotificationType0<RO>): void;
-	sendNotification<P, RO>(type: NotificationType<P, RO>, params?: P): void;
-	sendNotification(method: string): void;
-	sendNotification(method: string, params: any): void;
-	sendNotification(method: string | RPCMessageType, params?: any): void;
-
-	onNotification<RO>(type: NotificationType0<RO>, handler: NotificationHandler0): void;
-	onNotification<P, RO>(type: NotificationType<P, RO>, handler: NotificationHandler<P>): void;
-	onNotification(method: string, handler: GenericNotificationHandler): void;
-	onNotification(method: string | RPCMessageType, handler: GenericNotificationHandler): void;
-
-	trace(value: Trace, tracer: Tracer, sendNotification?: boolean): void;
-
-	initialize(params: InitializeParams): Thenable<InitializeResult>;
-	shutdown(): Thenable<void>;
-	exit(): void;
-
-	onLogMessage(handle: NotificationHandler<LogMessageParams>): void;
-	onShowMessage(handler: NotificationHandler<ShowMessageParams>): void;
-	onTelemetry(handler: NotificationHandler<any>): void;
-
-	didChangeConfiguration(params: DidChangeConfigurationParams): void;
-	didChangeWatchedFiles(params: DidChangeWatchedFilesParams): void;
-
-	didOpenTextDocument(params: DidOpenTextDocumentParams): void;
-	didChangeTextDocument(params: DidChangeTextDocumentParams): void;
-	didCloseTextDocument(params: DidCloseTextDocumentParams): void;
-	didSaveTextDocument(params: DidSaveTextDocumentParams): void;
-	onDiagnostics(handler: NotificationHandler<PublishDiagnosticsParams>): void;
-
-	dispose(): void;
-}
-
-class ConsoleLogger implements Logger {
-	public error(message: string): void {
-		console.error(message);
-	}
-	public warn(message: string): void {
-		console.warn(message);
-	}
-	public info(message: string): void {
-		console.info(message);
-	}
-	public log(message: string): void {
-		console.log(message);
-	}
-}
-
-interface ConnectionErrorHandler {
-	(error: Error, message: Message, count: number): void;
-}
-
-interface ConnectionCloseHandler {
-	(): void;
-}
-function createConnection(inputStream: NodeJS.ReadableStream, outputStream: NodeJS.WritableStream, errorHandler: ConnectionErrorHandler, closeHandler: ConnectionCloseHandler): IConnection;
-function createConnection(reader: MessageReader, writer: MessageWriter, errorHandler: ConnectionErrorHandler, closeHandler: ConnectionCloseHandler): IConnection;
-function createConnection(input: any, output: any, errorHandler: ConnectionErrorHandler, closeHandler: ConnectionCloseHandler): IConnection {
-	let logger = new ConsoleLogger();
-	let connection = createMessageConnection(input, output, logger);
-	connection.onError((data) => { errorHandler(data[0], data[1], data[2]) });
-	connection.onClose(closeHandler);
-	let result: IConnection = {
-
-		listen: (): void => connection.listen(),
-
-		sendRequest: <R>(type: string | RPCMessageType, ...params: any[]): Thenable<R> => connection.sendRequest(is.string(type) ? type : type.method, ...params),
-		sendRequestWithStreamingResponse: <P, PC, R>(type: RequestTypeWithStreamingResponse<P, PC, R, any, any>, params: P, token?: CancellationToken, progress?: ProgressCallback<PC>): Thenable<R> => connection.sendRequestWithStreamingResponse(type, params, token, progress),
-		onRequest: <R, E>(type: string | RPCMessageType, handler: GenericRequestHandler<R, E>): void => connection.onRequest(is.string(type) ? type : type.method, handler),
-
-		sendNotification: (type: string | RPCMessageType, params?: any): void => connection.sendNotification(is.string(type) ? type : type.method, params),
-		onNotification: (type: string | RPCMessageType, handler: GenericNotificationHandler): void => connection.onNotification(is.string(type) ? type : type.method, handler),
-
-		trace: (value: Trace, tracer: Tracer, sendNotification: boolean = false): void => connection.trace(value, tracer, sendNotification),
-
-		initialize: (params: InitializeParams) => connection.sendRequest(InitializeRequest.type, params),
-		shutdown: () => connection.sendRequest(ShutdownRequest.type, undefined),
-		exit: () => connection.sendNotification(ExitNotification.type),
-
-		onLogMessage: (handler: NotificationHandler<LogMessageParams>) => connection.onNotification(LogMessageNotification.type, handler),
-		onShowMessage: (handler: NotificationHandler<ShowMessageParams>) => connection.onNotification(ShowMessageNotification.type, handler),
-		onTelemetry: (handler: NotificationHandler<any>) => connection.onNotification(TelemetryEventNotification.type, handler),
-
-		didChangeConfiguration: (params: DidChangeConfigurationParams) => connection.sendNotification(DidChangeConfigurationNotification.type, params),
-		didChangeWatchedFiles: (params: DidChangeWatchedFilesParams) => connection.sendNotification(DidChangeWatchedFilesNotification.type, params),
-
-		didOpenTextDocument: (params: DidOpenTextDocumentParams) => connection.sendNotification(DidOpenTextDocumentNotification.type, params),
-		didChangeTextDocument: (params: DidChangeTextDocumentParams) => connection.sendNotification(DidChangeTextDocumentNotification.type, params),
-		didCloseTextDocument: (params: DidCloseTextDocumentParams) => connection.sendNotification(DidCloseTextDocumentNotification.type, params),
-		didSaveTextDocument: (params: DidSaveTextDocumentParams) => connection.sendNotification(DidSaveTextDocumentNotification.type, params),
-
-		onDiagnostics: (handler: NotificationHandler<PublishDiagnosticsParams>) => connection.onNotification(PublishDiagnosticsNotification.type, handler),
-
-		dispose: () => connection.dispose()
-	}
-
-	return result;
-}
-
-=======
->>>>>>> 399c7979
 export interface StreamInfo {
 	writer: NodeJS.WritableStream;
 	reader: NodeJS.ReadableStream;
@@ -251,999 +68,6 @@
 	stdio,
 	ipc
 }
-<<<<<<< HEAD
-
-export interface NodeModule {
-	module: string;
-	transport?: TransportKind;
-	args?: string[];
-	runtime?: string;
-	options?: ForkOptions;
-}
-
-export type ServerOptions = Executable | { run: Executable; debug: Executable; } | { run: NodeModule; debug: NodeModule } | NodeModule | (() => Thenable<ChildProcess | StreamInfo>);
-
-/**
- * An action to be performed when the connection is producing errors.
- */
-export enum ErrorAction {
-	/**
-	 * Continue running the server.
-	 */
-	Continue = 1,
-	/**
-	 * Shutdown the server.
-	 */
-	Shutdown = 2
-}
-
-/**
- * An action to be performed when the connection to a server got closed.
- */
-export enum CloseAction {
-	/**
-	 * Don't restart the server. The connection stays closed.
-	 */
-	DoNotRestart = 1,
-	/**
-	 * Restart the server.
-	 */
-	Restart = 2,
-}
-
-
-/**
- * A pluggable error handler that is invoked when the connection is either
- * producing errors or got closed.
- */
-export interface ErrorHandler {
-	/**
-	 * An error has occurred while writing or reading from the connection.
-	 *
-	 * @param error - the error received
-	 * @param message - the message to be delivered to the server if know.
-	 * @param count - a count indicating how often an error is received. Will
-	 *  be reset if a message got successfully send or received.
-	 */
-	error(error: Error, message: Message, count: number): ErrorAction;
-
-	/**
-	 * The connection to the server got closed.
-	 */
-	closed(): CloseAction
-}
-
-class DefaultErrorHandler implements ErrorHandler {
-
-	private restarts: number[];
-
-	constructor(private name: string) {
-		this.restarts = [];
-	}
-
-	public error(_error: Error, _message: Message, count: number): ErrorAction {
-		if (count && count <= 3) {
-			return ErrorAction.Continue;
-		}
-		return ErrorAction.Shutdown;
-	}
-	public closed(): CloseAction {
-		this.restarts.push(Date.now());
-		if (this.restarts.length < 5) {
-			return CloseAction.Restart;
-		} else {
-			let diff = this.restarts[this.restarts.length - 1] - this.restarts[0];
-			if (diff <= 3 * 60 * 1000) {
-				Window.showErrorMessage(`The ${this.name} server crashed 5 times in the last 3 minutes. The server will not be restarted.`);
-				return CloseAction.DoNotRestart;
-			} else {
-				this.restarts.shift();
-				return CloseAction.Restart;
-			}
-		}
-	}
-}
-
-export interface InitializationFailedHandler {
-	(error: ResponseError<InitializeError> | Error | any): boolean;
-}
-
-export interface SynchronizeOptions {
-	configurationSection?: string | string[];
-	fileEvents?: FileSystemWatcher | FileSystemWatcher[];
-}
-
-export enum RevealOutputChannelOn {
-	Info = 1,
-	Warn = 2,
-	Error = 3,
-	Never = 4
-}
-
-export interface LanguageClientOptions {
-	documentSelector?: DocumentSelector | string[];
-	synchronize?: SynchronizeOptions;
-	diagnosticCollectionName?: string;
-	outputChannelName?: string;
-	revealOutputChannelOn?: RevealOutputChannelOn;
-	/**
-	 * The encoding use to read stdout and stderr. Defaults
-	 * to 'utf8' if ommitted.
-	 */
-	stdioEncoding?: string;
-	initializationOptions?: any | (() => any);
-	initializationFailedHandler?: InitializationFailedHandler;
-	errorHandler?: ErrorHandler;
-	uriConverters?: {
-		code2Protocol: c2p.URIConverter,
-		protocol2Code: p2c.URIConverter
-	};
-}
-
-interface ResolvedClientOptions {
-	documentSelector?: DocumentSelector;
-	synchronize: SynchronizeOptions;
-	diagnosticCollectionName?: string;
-	outputChannelName: string;
-	revealOutputChannelOn: RevealOutputChannelOn;
-	stdioEncoding: string;
-	initializationOptions?: any | (() => any);
-	initializationFailedHandler?: InitializationFailedHandler;
-	errorHandler: ErrorHandler;
-	uriConverters?: {
-		code2Protocol: c2p.URIConverter,
-		protocol2Code: p2c.URIConverter
-	};
-}
-
-export enum State {
-	Stopped = 1,
-	Running = 2
-}
-
-export interface StateChangeEvent {
-	oldState: State;
-	newState: State;
-}
-
-enum ClientState {
-	Initial,
-	Starting,
-	StartFailed,
-	Running,
-	Stopping,
-	Stopped
-}
-
-interface RegistrationData<T> {
-	id: string;
-	registerOptions: T;
-}
-
-interface FeatureHandler<T> {
-	register(data: RegistrationData<T>): void;
-	unregister(id: string): void;
-	dispose(): void;
-}
-
-interface CreateParamsSignature<E, P> {
-	(data: E): P;
-}
-
-class DocumentNotifiactions<P, E> implements FeatureHandler<TextDocumentRegistrationOptions> {
-
-	private _listener: Disposable | undefined;
-	protected _selectors: Map<string, DocumentSelector> = new Map<string, DocumentSelector>();
-
-	public static textDocumentFilter(selectors: IterableIterator<DocumentSelector>, textDocument: TextDocument): boolean {
-		for (const selector of selectors) {
-			if (Languages.match(selector, textDocument)) {
-				return true;
-			}
-		}
-		return false;
-	}
-
-	constructor(
-		protected _client: LanguageClient, private _event: Event<E>,
-		protected _type: NotificationType<P, DocumentSelector>, protected _createParams: CreateParamsSignature<E, P>,
-		protected _selectorFilter?: (selectors: IterableIterator<DocumentSelector>, data: E) => boolean) {
-	}
-
-	public register(data: RegistrationData<TextDocumentRegistrationOptions>): void {
-		if (!data.registerOptions.documentSelector) {
-			return;
-		}
-		if (!this._listener) {
-			this._listener = this._event(this.callback, this);
-		}
-		this._selectors.set(data.id, data.registerOptions.documentSelector);
-	}
-
-	private callback(data: E): void {
-		if (!this._selectorFilter || this._selectorFilter(this._selectors.values(), data)) {
-			this._client.sendNotification(this._type, this._createParams(data));
-			this.notificationSent(data);
-		}
-	}
-
-	protected notificationSent(_data: E): void {
-	}
-
-	public unregister(id: string): void {
-		this._selectors.delete(id);
-		if (this._selectors.size === 0 && this._listener) {
-			this._listener.dispose();
-			this._listener = undefined;
-		}
-	}
-
-	public dispose(): void {
-		if (this._listener) {
-			this._listener.dispose();
-		}
-	}
-}
-
-class DidOpenTextDocumentFeature extends DocumentNotifiactions<DidOpenTextDocumentParams, TextDocument> {
-	constructor(client: LanguageClient, private _syncedDocuments: Map<string, TextDocument>) {
-		super(
-			client, Workspace.onDidOpenTextDocument, DidOpenTextDocumentNotification.type,
-			(textDocument) => client.code2ProtocolConverter.asOpenTextDocumentParams(textDocument),
-			DocumentNotifiactions.textDocumentFilter
-		);
-	}
-
-	public register(data: RegistrationData<TextDocumentRegistrationOptions>): void {
-		super.register(data);
-		if (!data.registerOptions.documentSelector) {
-			return;
-		}
-		let documentSelector = data.registerOptions.documentSelector;
-		Workspace.textDocuments.forEach((textDocument) => {
-			let uri: string = textDocument.uri.toString();
-			if (this._syncedDocuments.has(uri)) {
-				return;
-			}
-			if (Languages.match(documentSelector, textDocument)) {
-				this._client.sendNotification(this._type, this._createParams(textDocument));
-				this._syncedDocuments.set(uri, textDocument);
-			}
-		});
-	}
-
-	protected notificationSent(textDocument: TextDocument): void {
-		super.notificationSent(textDocument);
-		this._syncedDocuments.set(textDocument.uri.toString(), textDocument);
-	}
-}
-
-class DidCloseTextDocumentFeature extends DocumentNotifiactions<DidCloseTextDocumentParams, TextDocument> {
-
-	constructor(client: LanguageClient, private _syncedDocuments: Map<string, TextDocument>) {
-		super(
-			client, Workspace.onDidCloseTextDocument, DidCloseTextDocumentNotification.type,
-			(textDocument) => client.code2ProtocolConverter.asCloseTextDocumentParams(textDocument),
-			DocumentNotifiactions.textDocumentFilter
-		);
-	}
-
-	protected notificationSent(textDocument: TextDocument): void {
-		super.notificationSent(textDocument);
-		this._syncedDocuments.delete(textDocument.uri.toString());
-	}
-
-	public unregister(id: string): void {
-		let selector = this._selectors.get(id)!;
-		super.unregister(id);
-		let selectors = this._selectors.values();
-		this._syncedDocuments.forEach((textDocument) => {
-			if (Languages.match(selector, textDocument) && !this._selectorFilter!(selectors, textDocument)) {
-				this._client.sendNotification(this._type, this._createParams(textDocument));
-				this._syncedDocuments.delete(textDocument.uri.toString());
-			}
-		});
-	}
-}
-
-interface DidChangeTextDocumentData {
-	documentSelector: DocumentSelector;
-	syncKind: 0 | 1 | 2;
-}
-
-class DidChangeTextDocumentFeature implements FeatureHandler<TextDocumentChangeRegistrationOptions> {
-
-	private _listener: Disposable | undefined;
-	private _changeData: Map<string, DidChangeTextDocumentData> = new Map<string, DidChangeTextDocumentData>();
-	private _forcingDelivery: boolean = false;
-	private _changeDelayer: { uri: string; delayer: Delayer<void> } | undefined;
-
-	constructor(private _client: LanguageClient) {
-	}
-
-	public register(data: RegistrationData<TextDocumentChangeRegistrationOptions>): void {
-		if (!data.registerOptions.documentSelector) {
-			return;
-		}
-		if (!this._listener) {
-			this._listener = Workspace.onDidChangeTextDocument(this.callback, this);
-		}
-		this._changeData.set(
-			data.id,
-			{
-				documentSelector: data.registerOptions.documentSelector,
-				syncKind: data.registerOptions.syncKind
-			}
-		);
-	}
-
-	private callback(event: TextDocumentChangeEvent): void {
-		for (const changeData of this._changeData.values()) {
-			if (Languages.match(changeData.documentSelector, event.document)) {
-				if (changeData.syncKind === TextDocumentSyncKind.Incremental) {
-					this._client.sendNotification(DidChangeTextDocumentNotification.type, this._client.code2ProtocolConverter.asChangeTextDocumentParams(event));
-					break;
-				} else if (changeData.syncKind === TextDocumentSyncKind.Full) {
-					if (this._changeDelayer) {
-						if (this._changeDelayer.uri !== event.document.uri.toString()) {
-							// Use this force delivery to track boolean state. Otherwise we might call two times.
-							this.forceDelivery();
-							this._changeDelayer.uri = event.document.uri.toString();
-						}
-						this._changeDelayer.delayer.trigger(() => {
-							this._client.sendNotification(DidChangeTextDocumentNotification.type, this._client.code2ProtocolConverter.asChangeTextDocumentParams(event.document));
-						});
-					} else {
-						this._changeDelayer = {
-							uri: event.document.uri.toString(),
-							delayer: new Delayer<void>(200)
-						}
-						this._changeDelayer.delayer.trigger(() => {
-							this._client.sendNotification(DidChangeTextDocumentNotification.type, this._client.code2ProtocolConverter.asChangeTextDocumentParams(event.document));
-						}, -1);
-					}
-					break;
-				}
-			}
-		}
-	}
-
-	public unregister(id: string): void {
-		this._changeData.delete(id);
-		if (this._changeData.size === 0 && this._listener) {
-			this._listener.dispose();
-			this._listener = undefined;
-		}
-	}
-
-	public dispose(): void {
-		if (this._listener) {
-			this._listener.dispose();
-			this._listener = undefined;
-		}
-	}
-
-	public forceDelivery() {
-		if (this._forcingDelivery || !this._changeDelayer) {
-			return;
-		}
-		try {
-			this._forcingDelivery = true;
-			this._changeDelayer.delayer.forceDelivery();
-		} finally {
-			this._forcingDelivery = false;
-		}
-	}
-}
-
-class WillSaveWaitUntilFeature implements FeatureHandler<TextDocumentRegistrationOptions> {
-
-	private _listener: Disposable | undefined;
-	private _selectors: Map<string, DocumentSelector> = new Map<string, DocumentSelector>();
-
-	constructor(private _client: LanguageClient) {
-	}
-
-	public register(data: RegistrationData<TextDocumentRegistrationOptions>): void {
-		if (!data.registerOptions.documentSelector) {
-			return;
-		}
-		if (!this._listener) {
-			this._listener = Workspace.onWillSaveTextDocument(this.callback, this);
-		}
-		this._selectors.set(data.id, data.registerOptions.documentSelector);
-	}
-
-	private callback(event: TextDocumentWillSaveEvent): void {
-		if (DocumentNotifiactions.textDocumentFilter(this._selectors.values(), event.document)) {
-			event.waitUntil(
-				this._client.sendRequest(
-					WillSaveTextDocumentWaitUntilRequest.type,
-					this._client.code2ProtocolConverter.asWillSaveTextDocumentParams(event)
-				).then((edits) => {
-					return this._client.protocol2CodeConverter.asTextEdits(edits);
-				})
-			);
-		}
-	}
-
-	public unregister(id: string): void {
-		this._selectors.delete(id);
-		if (this._selectors.size === 0 && this._listener) {
-			this._listener.dispose();
-			this._listener = undefined;
-		}
-	}
-
-	public dispose(): void {
-		if (this._listener) {
-			this._listener.dispose();
-			this._listener = undefined;
-		}
-	}
-}
-
-class DidSaveTextDocumentFeature extends DocumentNotifiactions<DidSaveTextDocumentParams, TextDocument> {
-
-	private _includeText: boolean;
-
-	constructor(client: LanguageClient) {
-		super(
-			client, Workspace.onDidSaveTextDocument, DidSaveTextDocumentNotification.type,
-			(textDocument) => client.code2ProtocolConverter.asSaveTextDocumentParams(textDocument, this._includeText),
-			DocumentNotifiactions.textDocumentFilter
-		);
-	}
-
-	public register(data: RegistrationData<TextDocumentSaveRegistrationOptions>): void {
-		this._includeText = !!data.registerOptions.includeText;
-		super.register(data);
-	}
-}
-
-interface CreateProviderSignature<T extends TextDocumentRegistrationOptions> {
-	(options: T): Disposable;
-}
-
-class LanguageFeature<T extends TextDocumentRegistrationOptions> implements FeatureHandler<T> {
-
-	protected _providers: Map<string, Disposable> = new Map<string, Disposable>();
-
-	constructor(private _createProvider: CreateProviderSignature<T>) {
-	}
-
-	public register(data: RegistrationData<T>): void {
-		if (!data.registerOptions.documentSelector) {
-			return;
-		}
-		let provider = this._createProvider(data.registerOptions);
-		if (provider) {
-			this._providers.set(data.id, provider);
-		}
-	}
-
-	public unregister(id: string): void {
-		let provider = this._providers.get(id);
-		if (provider) {
-			provider.dispose();
-		}
-	}
-
-	public dispose(): void {
-		this._providers.forEach((value) => {
-			value.dispose();
-		});
-	}
-}
-
-
-class ExecuteCommandFeature implements FeatureHandler<ExecuteCommandRegistrationOptions> {
-
-	private _commands: Map<string, Disposable[]> = new Map<string, Disposable[]>();
-
-	constructor(private _client: LanguageClient, private _logger: (type: RPCMessageType, error?: any) => void) {
-	}
-
-	public register(data: RegistrationData<ExecuteCommandRegistrationOptions>): void {
-		if (data.registerOptions.commands) {
-			let disposeables: Disposable[] = [];
-			for (const command of data.registerOptions.commands) {
-				disposeables.push(Commands.registerCommand(command, (args: any[]) => {
-					let params: ExecuteCommandParams = {
-						command,
-						arguments: args
-					};
-					this._client.sendRequest(ExecuteCommandRequest.type, params).then(undefined, (error) => { this._logger(ExecuteCommandRequest.type, error); });
-				}));
-			}
-			this._commands.set(data.id, disposeables);
-		}
-	}
-
-	public unregister(id: string): void {
-		let disposeables = this._commands.get(id);
-		if (disposeables) {
-			disposeables.forEach(disposable => disposable.dispose());
-		}
-	}
-
-	public dispose(): void {
-		this._commands.forEach((value) => {
-			value.forEach(disposable => disposable.dispose());
-		});
-	}
-}
-
-interface FeatureHandlerMap extends Map<string, FeatureHandler<any>> {
-	get(key: string): FeatureHandler<any>;
-}
-
-const clientCapabilities: ClientCapabilities = {
-	workspace: {
-		applyEdit: true,
-		didChangeConfiguration: {
-			dynamicRegistration: false
-		},
-		didChangeWatchedFiles: {
-			dynamicRegistration: false
-		},
-		symbol: {
-			dynamicRegistration: true
-		},
-		executeCommand: {
-			dynamicRegistration: true
-		}
-	},
-	textDocument: {
-		synchronization: {
-			dynamicRegistration: true,
-			willSave: true,
-			willSaveWaitUntil: true,
-			didSave: true
-		},
-		completion: {
-			dynamicRegistration: true,
-			completionItem: {
-				snippetSupport: true
-			}
-		},
-		hover: {
-			dynamicRegistration: true
-		},
-		signatureHelp: {
-			dynamicRegistration: true
-		},
-		references: {
-			dynamicRegistration: true
-		},
-		documentHighlight: {
-			dynamicRegistration: true
-		},
-		documentSymbol: {
-			dynamicRegistration: true
-		},
-		formatting: {
-			dynamicRegistration: true
-		},
-		rangeFormatting: {
-			dynamicRegistration: true
-		},
-		onTypeFormatting: {
-			dynamicRegistration: true
-		},
-		definition: {
-			dynamicRegistration: true
-		},
-		codeAction: {
-			dynamicRegistration: true
-		},
-		codeLens: {
-			dynamicRegistration: true
-		},
-		documentLink: {
-			dynamicRegistration: true
-		},
-		rename: {
-			dynamicRegistration: true
-		}
-	}
-}
-
-export class LanguageClient {
-
-	private _id: string;
-	private _name: string;
-	private _serverOptions: ServerOptions;
-	private _clientOptions: ResolvedClientOptions;
-	private _forceDebug: boolean;
-
-	private _state: ClientState;
-	private _onReady: Promise<void>;
-	private _onReadyCallbacks: { resolve: () => void; reject: (error: any) => void; };
-	private _connectionPromise: Thenable<IConnection> | undefined;
-	private _resolvedConnection: IConnection | undefined;
-	private _childProcess: ChildProcess | undefined;
-	private _outputChannel: OutputChannel | undefined;
-	private _capabilites: ServerCapabilities;
-
-	private _listeners: Disposable[] | undefined;
-	private _providers: Disposable[] | undefined;
-	private _diagnostics: DiagnosticCollection | undefined;
-
-	private _fileEvents: FileEvent[];
-	private _fileEventDelayer: Delayer<void>;
-
-	private _telemetryEmitter: Emitter<any>;
-	private _stateChangeEmitter: Emitter<StateChangeEvent>;
-
-	private _trace: Trace;
-	private _tracer: Tracer;
-
-	private _c2p: c2p.Converter;
-	private _p2c: p2c.Converter;
-
-	public constructor(name: string, serverOptions: ServerOptions, clientOptions: LanguageClientOptions, forceDebug?: boolean);
-	public constructor(id: string, name: string, serverOptions: ServerOptions, clientOptions: LanguageClientOptions, forceDebug?: boolean);
-	public constructor(arg1: string, arg2: ServerOptions | string, arg3: LanguageClientOptions | ServerOptions, arg4?: boolean | LanguageClientOptions, arg5?: boolean) {
-		let clientOptions: LanguageClientOptions;
-		let forceDebug: boolean;
-		if (is.string(arg2)) {
-			this._id = arg1;
-			this._name = arg2;
-			this._serverOptions = arg3 as ServerOptions;
-			clientOptions = arg4 as LanguageClientOptions;
-			forceDebug = !!arg5;
-		} else {
-			this._id = arg1.toLowerCase();
-			this._name = arg1;
-			this._serverOptions = arg2 as ServerOptions;
-			clientOptions = arg3 as LanguageClientOptions;
-			forceDebug = arg4 as boolean;
-		}
-		if (forceDebug === void 0) { forceDebug = false; }
-
-		clientOptions = clientOptions || {};
-		this._clientOptions = {
-			documentSelector: is.typedArray<string>(clientOptions.documentSelector, is.string)
-				? clientOptions.documentSelector.map(element => { return { language: element }; })
-				: clientOptions.documentSelector,
-			synchronize: clientOptions.synchronize || {},
-			diagnosticCollectionName: clientOptions.diagnosticCollectionName,
-			outputChannelName: clientOptions.outputChannelName || this._name,
-			revealOutputChannelOn: clientOptions.revealOutputChannelOn || RevealOutputChannelOn.Error,
-			stdioEncoding: clientOptions.stdioEncoding || 'utf8',
-			initializationOptions: clientOptions.initializationOptions,
-			initializationFailedHandler: clientOptions.initializationFailedHandler,
-			errorHandler: clientOptions.errorHandler || new DefaultErrorHandler(this._name),
-			uriConverters: clientOptions.uriConverters
-		};
-		this._clientOptions.synchronize = this._clientOptions.synchronize || {};
-		this._forceDebug = forceDebug;
-
-		this.state = ClientState.Initial;
-		this._connectionPromise = undefined;
-		this._resolvedConnection = undefined;
-		this._childProcess = undefined;
-		this._outputChannel = undefined;
-
-		this._listeners = undefined;
-		this._providers = undefined;
-		this._diagnostics = undefined;
-
-		this._fileEvents = [];
-		this._fileEventDelayer = new Delayer<void>(250);
-		this._onReady = new Promise<void>((resolve, reject) => {
-			this._onReadyCallbacks = { resolve, reject };
-		});
-		this._telemetryEmitter = new Emitter<any>();
-		this._stateChangeEmitter = new Emitter<StateChangeEvent>();
-		this._tracer = {
-			log: (message: string, data?: string) => {
-				this.logTrace(message, data);
-			}
-		};
-		this._c2p = c2p.createConverter(clientOptions.uriConverters ? clientOptions.uriConverters.code2Protocol : undefined);
-		this._p2c = p2c.createConverter(clientOptions.uriConverters ? clientOptions.uriConverters.protocol2Code : undefined);
-	}
-
-	private get state(): ClientState {
-		return this._state;
-	}
-
-	private set state(value: ClientState) {
-		let oldState = this.getPublicState();
-		this._state = value;
-		let newState = this.getPublicState();
-		if (newState !== oldState) {
-			this._stateChangeEmitter.fire({ oldState, newState });
-		}
-	}
-
-	private getPublicState(): State {
-		if (this.state === ClientState.Running) {
-			return State.Running;
-		} else {
-			return State.Stopped;
-		}
-	}
-
-	public sendRequest<R, E, RO>(type: RequestType0<R, E, RO>, token?: CancellationToken): Thenable<R>;
-	public sendRequest<P, R, E, RO>(type: RequestType<P, R, E, RO>, params: P, token?: CancellationToken): Thenable<R>;
-	public sendRequest<R>(method: string, token?: CancellationToken): Thenable<R>;
-	public sendRequest<R>(method: string, param: any, token?: CancellationToken): Thenable<R>;
-	public sendRequest<R>(type: string | RPCMessageType, ...params: any[]): Thenable<R> {
-		if (!this.isConnectionActive()) {
-			throw new Error('Language client is not ready yet');
-		}
-		this.forceDocumentSync();
-		try {
-			return this._resolvedConnection!.sendRequest<R>(type, ...params);
-		} catch (error) {
-			this.error(`Sending request ${is.string(type) ? type : type.method} failed.`, error);
-			throw error;
-		}
-	}
-
-	public sendRequestWithStreamingResponse<P, PC, R>(type: RequestTypeWithStreamingResponse<P, PC, R, any, any>, params: P, token?: CancellationToken, progress?: ProgressCallback<PC>): Thenable<R> {
-		if (!this.isConnectionActive()) {
-			throw new Error('Language client is not ready yet');
-		}
-		this.forceDocumentSync();
-		try {
-			return this._resolvedConnection!.sendRequestWithStreamingResponse(type, params, token, progress);
-		} catch (error) {
-			this.error(`Sending request ${type.method} failed.`, error);
-			throw error;
-		}
-	}
-
-	public onRequest<R, E, RO>(type: RequestType0<R, E, RO>, handler: RequestHandler0<R, E>): void;
-	public onRequest<P, R, E, RO>(type: RequestType<P, R, E, RO>, handler: RequestHandler<P, R, E>): void;
-	public onRequest<R, E>(method: string, handler: GenericRequestHandler<R, E>): void;
-	public onRequest<R, E>(type: string | RPCMessageType, handler: GenericRequestHandler<R, E>): void {
-		if (!this.isConnectionActive()) {
-			throw new Error('Language client is not ready yet');
-		}
-		try {
-			this._resolvedConnection!.onRequest(type, handler);
-		} catch (error) {
-			this.error(`Registering request handler ${is.string(type) ? type : type.method} failed.`, error);
-			throw error;
-		}
-	}
-
-	public sendNotification<RO>(type: NotificationType0<RO>): void;
-	public sendNotification<P, RO>(type: NotificationType<P, RO>, params?: P): void;
-	public sendNotification(method: string): void;
-	public sendNotification(method: string, params: any): void;
-	public sendNotification<P>(type: string | RPCMessageType, params?: P): void {
-		if (!this.isConnectionActive()) {
-			throw new Error('Language client is not ready yet');
-		}
-		this.forceDocumentSync();
-		try {
-			this._resolvedConnection!.sendNotification(type, params);
-		} catch (error) {
-			this.error(`Sending notification ${is.string(type) ? type : type.method} failed.`, error);
-			throw error;
-		}
-	}
-
-	public onNotification<RO>(type: NotificationType0<RO>, handler: NotificationHandler0): void;
-	public onNotification<P, RO>(type: NotificationType<P, RO>, handler: NotificationHandler<P>): void;
-	public onNotification(method: string, handler: GenericNotificationHandler): void;
-	public onNotification(type: string | RPCMessageType, handler: GenericNotificationHandler): void {
-		if (!this.isConnectionActive()) {
-			throw new Error('Language client is not ready yet');
-		}
-		try {
-			this._resolvedConnection!.onNotification(type, handler);
-		} catch (error) {
-			this.error(`Registering notification handler ${is.string(type) ? type : type.method} failed.`, error);
-			throw error;
-		}
-	}
-
-	public get protocol2CodeConverter(): p2c.Converter {
-		return this._p2c;
-	}
-
-	public get code2ProtocolConverter(): c2p.Converter {
-		return this._c2p;
-	}
-
-	public get onTelemetry(): Event<any> {
-		return this._telemetryEmitter.event;
-	}
-
-	public get onDidChangeState(): Event<StateChangeEvent> {
-		return this._stateChangeEmitter.event;
-	}
-
-	public get outputChannel(): OutputChannel {
-		if (!this._outputChannel) {
-			this._outputChannel = Window.createOutputChannel(this._clientOptions.outputChannelName ? this._clientOptions.outputChannelName : this._name);
-		}
-		return this._outputChannel;
-	}
-
-	public get diagnostics(): DiagnosticCollection | undefined {
-		return this._diagnostics;
-	}
-
-	public createDefaultErrorHandler(): ErrorHandler {
-		return new DefaultErrorHandler(this._name);
-	}
-
-	public set trace(value: Trace) {
-		this._trace = value;
-		this.onReady().then(() => {
-			this.resolveConnection().then((connection) => {
-				connection.trace(value, this._tracer);
-			})
-		}, () => {
-		});
-	}
-
-	private data2String(data: any): string {
-		if (data instanceof ResponseError) {
-			const responseError = data as ResponseError<any>;
-			return `  Message: ${responseError.message}\n  Code: ${responseError.code} ${responseError.data ? '\n' + responseError.data.toString() : ''}`
-		}
-		if (data instanceof Error) {
-			if (is.string(data.stack)) {
-				return data.stack;
-			}
-			return (data as Error).message;
-		}
-		if (is.string(data)) {
-			return data;
-		}
-		return data.toString();
-	}
-
-	public info(message: string, data?: any): void {
-		this.outputChannel.appendLine(`[Info  - ${(new Date().toLocaleTimeString())}] ${message}`);
-		if (data) {
-			this.outputChannel.appendLine(this.data2String(data));
-		}
-		if (this._clientOptions.revealOutputChannelOn <= RevealOutputChannelOn.Info) {
-			this.outputChannel.show(true);
-		}
-	}
-
-	public warn(message: string, data?: any): void {
-		this.outputChannel.appendLine(`[Warn  - ${(new Date().toLocaleTimeString())}] ${message}`);
-		if (data) {
-			this.outputChannel.appendLine(this.data2String(data));
-		}
-		if (this._clientOptions.revealOutputChannelOn <= RevealOutputChannelOn.Warn) {
-			this.outputChannel.show(true);
-		}
-	}
-
-	public error(message: string, data?: any): void {
-		this.outputChannel.appendLine(`[Error - ${(new Date().toLocaleTimeString())}] ${message}`);
-		if (data) {
-			this.outputChannel.appendLine(this.data2String(data));
-		}
-		if (this._clientOptions.revealOutputChannelOn <= RevealOutputChannelOn.Error) {
-			this.outputChannel.show(true);
-		}
-	}
-
-	private logTrace(message: string, data?: any): void {
-		this.outputChannel.appendLine(`[Trace - ${(new Date().toLocaleTimeString())}] ${message}`);
-		if (data) {
-			this.outputChannel.appendLine(this.data2String(data));
-		}
-		this.outputChannel.show(true);
-	}
-
-	public needsStart(): boolean {
-		return this.state === ClientState.Initial || this.state === ClientState.Stopping || this.state === ClientState.Stopped;
-	}
-
-	public needsStop(): boolean {
-		return this.state === ClientState.Starting || this.state === ClientState.Running;
-	}
-
-	public onReady(): Promise<void> {
-		return this._onReady;
-	}
-
-	private isConnectionActive(): boolean {
-		return this.state === ClientState.Running && !!this._resolvedConnection;
-	}
-
-	public start(): Disposable {
-		this._listeners = [];
-		this._providers = [];
-		// If we restart then the diagnostics collection is reused.
-		if (!this._diagnostics) {
-			this._diagnostics = this._clientOptions.diagnosticCollectionName
-				? Languages.createDiagnosticCollection(this._clientOptions.diagnosticCollectionName)
-				: Languages.createDiagnosticCollection();
-		}
-
-		this.state = ClientState.Starting;
-		this.resolveConnection().then((connection) => {
-			connection.onLogMessage((message) => {
-				switch (message.type) {
-					case MessageType.Error:
-						this.error(message.message);
-						break;
-					case MessageType.Warning:
-						this.warn(message.message);
-						break;
-					case MessageType.Info:
-						this.info(message.message);
-						break;
-					default:
-						this.outputChannel.appendLine(message.message);
-				}
-			});
-			connection.onShowMessage((message) => {
-				switch (message.type) {
-					case MessageType.Error:
-						Window.showErrorMessage(message.message);
-						break;
-					case MessageType.Warning:
-						Window.showWarningMessage(message.message);
-						break;
-					case MessageType.Info:
-						Window.showInformationMessage(message.message);
-						break;
-					default:
-						Window.showInformationMessage(message.message);
-				}
-			});
-			connection.onRequest(ShowMessageRequest.type, (params) => {
-				let messageFunc: <T extends MessageItem>(message: string, ...items: T[]) => Thenable<T>;
-				switch (params.type) {
-					case MessageType.Error:
-						messageFunc = Window.showErrorMessage;
-						break;
-					case MessageType.Warning:
-						messageFunc = Window.showWarningMessage;
-						break;
-					case MessageType.Info:
-						messageFunc = Window.showInformationMessage;
-						break;
-					default:
-						messageFunc = Window.showInformationMessage;
-				}
-				let actions = params.actions || [];
-				return messageFunc(params.message, ...actions);
-			});
-			connection.onTelemetry((data) => {
-				this._telemetryEmitter.fire(data);
-			});
-			this.initRegistrationHandlers(connection);
-			connection.listen();
-			// Error is handled in the intialize call.
-			this.initialize(connection).then(undefined, () => { });
-		}, (error) => {
-			this.state = ClientState.StartFailed;
-			this._onReadyCallbacks.reject(error);
-			this.error('Starting client failed', error);
-			Window.showErrorMessage(`Couldn't start client ${this._name}`);
-		});
-		return new Disposable(() => {
-			if (this.needsStop()) {
-				this.stop();
-			}
-		});
-	}
-
-	private resolveConnection(): Thenable<IConnection> {
-		if (!this._connectionPromise) {
-			this._connectionPromise = this.createConnection();
-		}
-		return this._connectionPromise;
-	}
-=======
->>>>>>> 399c7979
 
 export interface NodeModule {
 	module: string;
@@ -1444,696 +268,4 @@
 			}
 		}, 2000);
 	}
-<<<<<<< HEAD
-
-	private hookConfigurationChanged(connection: IConnection): void {
-		if (!this._clientOptions.synchronize!.configurationSection) {
-			return;
-		}
-		Workspace.onDidChangeConfiguration(() => this.onDidChangeConfiguration(connection), this, this._listeners);
-		this.onDidChangeConfiguration(connection);
-	}
-
-	private refreshTrace(connection: IConnection, sendNotification: boolean = false): void {
-		let config = Workspace.getConfiguration(this._id);
-		let trace: Trace = Trace.Off;
-		if (config) {
-			trace = Trace.fromString(config.get('trace.server', 'off'));
-		}
-		this._trace = trace;
-		connection.trace(this._trace, this._tracer, sendNotification);
-	}
-
-	private onDidChangeConfiguration(connection: IConnection): void {
-		this.refreshTrace(connection, true);
-		let keys: string[] | undefined;
-		let configurationSection = this._clientOptions.synchronize!.configurationSection;
-		if (is.string(configurationSection)) {
-			keys = [configurationSection];
-		} else if (is.stringArray(configurationSection)) {
-			keys = configurationSection;
-		}
-		if (keys) {
-			if (this.isConnectionActive()) {
-				connection.didChangeConfiguration({ settings: this.extractSettingsInformation(keys) });
-			}
-		}
-	}
-
-	private extractSettingsInformation(keys: string[]): any {
-		function ensurePath(config: any, path: string[]): any {
-			let current = config;
-			for (let i = 0; i < path.length - 1; i++) {
-				let obj = current[path[i]];
-				if (!obj) {
-					obj = Object.create(null);
-					current[path[i]] = obj;
-				}
-				current = obj;
-			}
-			return current;
-		}
-		let result = Object.create(null);
-		for (let i = 0; i < keys.length; i++) {
-			let key = keys[i];
-			let index: number = key.indexOf('.');
-			let config: any = null;
-			if (index >= 0) {
-				config = Workspace.getConfiguration(key.substr(0, index)).get(key.substr(index + 1));
-			} else {
-				config = Workspace.getConfiguration(key);
-			}
-			if (config) {
-				let path = keys[i].split('.');
-				ensurePath(result, path)[path[path.length - 1]] = config;
-			}
-		}
-		return result;
-	}
-
-	private hookFileEvents(_connection: IConnection): void {
-		let fileEvents = this._clientOptions.synchronize!.fileEvents;
-		if (!fileEvents) {
-			return;
-		}
-		let watchers: FileSystemWatcher[];
-		if (is.array(fileEvents)) {
-			watchers = <FileSystemWatcher[]>fileEvents;
-		} else {
-			watchers = [<FileSystemWatcher>fileEvents];
-		}
-		if (!watchers) {
-			return;
-		}
-		watchers.forEach(watcher => {
-			watcher.onDidCreate((resource) => this.notifyFileEvent(
-				{
-					uri: resource.toString(),
-					type: FileChangeType.Created
-				}
-			), null, this._listeners);
-			watcher.onDidChange((resource) => this.notifyFileEvent(
-				{
-					uri: resource.toString(),
-					type: FileChangeType.Changed
-				}
-
-			), null, this._listeners);
-			watcher.onDidDelete((resource) => this.notifyFileEvent(
-				{
-					uri: resource.toString(),
-					type: FileChangeType.Deleted
-				}
-			), null, this._listeners);
-		})
-	}
-
-	private _registeredHandlers: Map<string, FeatureHandler<any>> = new Map<string, FeatureHandler<any>>();
-	private initRegistrationHandlers(_connection: IConnection) {
-		const syncedDocuments: Map<string, TextDocument> = new Map<string, TextDocument>();
-		const logger = (type: RPCMessageType, error: any): void => { this.logFailedRequest(type, error); };
-		this._registeredHandlers.set(
-			DidOpenTextDocumentNotification.type.method,
-			new DidOpenTextDocumentFeature(this, syncedDocuments)
-		);
-		this._registeredHandlers.set(
-			DidChangeTextDocumentNotification.type.method,
-			new DidChangeTextDocumentFeature(this)
-		);
-		this._registeredHandlers.set(
-			WillSaveTextDocumentNotification.type.method,
-			new DocumentNotifiactions<WillSaveTextDocumentParams, TextDocumentWillSaveEvent>(
-				this, Workspace.onWillSaveTextDocument, WillSaveTextDocumentNotification.type,
-				(willSaveEvent) => this._c2p.asWillSaveTextDocumentParams(willSaveEvent),
-				(selectors, willSaveEvent) => DocumentNotifiactions.textDocumentFilter(selectors, willSaveEvent.document)
-			)
-		);
-		this._registeredHandlers.set(
-			WillSaveTextDocumentWaitUntilRequest.type.method,
-			new WillSaveWaitUntilFeature(this)
-		);
-		this._registeredHandlers.set(
-			DidSaveTextDocumentNotification.type.method,
-			new DidSaveTextDocumentFeature(this)
-		);
-		this._registeredHandlers.set(
-			DidCloseTextDocumentNotification.type.method,
-			new DidCloseTextDocumentFeature(this, syncedDocuments)
-		);
-		this._registeredHandlers.set(
-			CompletionRequest.type.method,
-			new LanguageFeature<CompletionRegistrationOptions>((options) => this.createCompletionProvider(options))
-		);
-		this._registeredHandlers.set(
-			HoverRequest.type.method,
-			new LanguageFeature<TextDocumentRegistrationOptions>((options) => this.createHoverProvider(options))
-		);
-		this._registeredHandlers.set(
-			SignatureHelpRequest.type.method,
-			new LanguageFeature<SignatureHelpRegistrationOptions>((options) => this.createSignatureHelpProvider(options))
-		);
-		this._registeredHandlers.set(
-			DefinitionRequest.type.method,
-			new LanguageFeature<TextDocumentRegistrationOptions>((options) => this.createDefinitionProvider(options))
-		);
-		this._registeredHandlers.set(
-			ReferencesRequest.type.method,
-			new LanguageFeature<TextDocumentRegistrationOptions>((options) => this.createReferencesProvider(options))
-		);
-		this._registeredHandlers.set(
-			DocumentHighlightRequest.type.method,
-			new LanguageFeature<TextDocumentRegistrationOptions>((options) => this.createDocumentHighlightProvider(options))
-		);
-		this._registeredHandlers.set(
-			DocumentSymbolRequest.type.method,
-			new LanguageFeature<TextDocumentRegistrationOptions>((options) => this.createDocumentSymbolProvider(options))
-		);
-		this._registeredHandlers.set(
-			WorkspaceSymbolRequest.type.method,
-			new LanguageFeature<TextDocumentRegistrationOptions>((options) => this.createWorkspaceSymbolProvider(options))
-		);
-		this._registeredHandlers.set(
-			CodeActionRequest.type.method,
-			new LanguageFeature<TextDocumentRegistrationOptions>((options) => this.createCodeActionsProvider(options))
-		);
-		this._registeredHandlers.set(
-			CodeLensRequest.type.method,
-			new LanguageFeature<CodeLensRegistrationOptions>((options) => this.createCodeLensProvider(options))
-		);
-		this._registeredHandlers.set(
-			DocumentFormattingRequest.type.method,
-			new LanguageFeature<TextDocumentRegistrationOptions>((options) => this.createDocumentFormattingProvider(options))
-		);
-		this._registeredHandlers.set(
-			DocumentRangeFormattingRequest.type.method,
-			new LanguageFeature<TextDocumentRegistrationOptions>((options) => this.createDocumentRangeFormattingProvider(options))
-		);
-		this._registeredHandlers.set(
-			DocumentOnTypeFormattingRequest.type.method,
-			new LanguageFeature<DocumentOnTypeFormattingRegistrationOptions>((options) => this.createDocumentOnTypeFormattingProvider(options))
-		);
-		this._registeredHandlers.set(
-			RenameRequest.type.method,
-			new LanguageFeature<TextDocumentRegistrationOptions>((options) => this.createRenameProvider(options))
-		);
-		this._registeredHandlers.set(
-			DocumentLinkRequest.type.method,
-			new LanguageFeature<DocumentLinkRegistrationOptions>((options) => this.createDocumentLinkProvider(options))
-		);
-		this._registeredHandlers.set(
-			ExecuteCommandRequest.type.method,
-			new ExecuteCommandFeature(this, logger)
-		);
-	}
-
-	private handleRegistrationRequest(params: RegistrationParams): Thenable<void> {
-		return new Promise<void>((resolve, _reject) => {
-			params.registrations.forEach((element) => {
-				const handler = this._registeredHandlers.get(element.method);
-				const options = element.registerOptions || {};
-				options.documentSelector = options.documentSelector || this._clientOptions.documentSelector;
-				const data: RegistrationData<any> = {
-					id: element.id,
-					registerOptions: options
-				}
-				if (handler) {
-					handler.register(data);
-				}
-			});
-			resolve();
-		});
-	}
-
-	private handleUnregistrationRequest(params: UnregistrationParams): Thenable<void> {
-		return new Promise<void>((resolve, _reject) => {
-			params.unregisterations.forEach((element) => {
-				const handler = this._registeredHandlers.get(element.method);
-				if (handler) {
-					handler.unregister(element.id);
-				}
-			});
-			resolve();
-		});
-	}
-
-	private handleApplyWorkspaceEdit(params: ApplyWorkspaceEditParams): Thenable<ApplyWorkspaceEditResponse> {
-		// This is some sort of workaround since the version check should be done by VS Code in the Workspace.applyEdit.
-		// However doing it here adds some safety since the server can lag more behind then an extension.
-		let workspaceEdit: WorkspaceEdit = params.edit;
-		let openTextDocuments: Map<string, TextDocument> = new Map<string, TextDocument>();
-		Workspace.textDocuments.forEach((document) => openTextDocuments.set(document.uri.toString(), document));
-		let versionMismatch = false;
-		if (workspaceEdit.changes) {
-			for (const change of workspaceEdit.changes) {
-				if (change.textDocument.version && change.textDocument.version >= 0) {
-					let textDocument = openTextDocuments.get(change.textDocument.uri);
-					if (textDocument && textDocument.version !== change.textDocument.version) {
-						versionMismatch = true;
-						break;
-					}
-				}
-			}
-		}
-		if (versionMismatch) {
-			return Promise.resolve({ applied: false });
-		}
-		return Workspace.applyEdit(this._p2c.asWorkspaceEdit(params.edit)).then((value) => { return { applied: value }; });
-	};
-
-	private hookCapabilities(_connection: IConnection): void {
-		let documentSelector = this._clientOptions.documentSelector;
-		if (!documentSelector) {
-			return;
-		}
-		let selectorOptions: TextDocumentRegistrationOptions = { documentSelector: documentSelector };
-		let registeredHandlers: FeatureHandlerMap = this._registeredHandlers as FeatureHandlerMap;
-		if (this._capabilites.completionProvider) {
-			let options: CompletionRegistrationOptions = Object.assign({}, selectorOptions, this._capabilites.completionProvider);
-			registeredHandlers.get(CompletionRequest.type.method).register(
-				{ id: UUID.generateUuid(), registerOptions: options }
-			);
-		}
-		if (this._capabilites.hoverProvider) {
-			registeredHandlers.get(HoverRequest.type.method).register(
-				{ id: UUID.generateUuid(), registerOptions: Object.assign({}, selectorOptions) }
-			);
-		}
-		if (this._capabilites.signatureHelpProvider) {
-			let options: SignatureHelpRegistrationOptions = Object.assign({}, selectorOptions, this._capabilites.signatureHelpProvider);
-			registeredHandlers.get(SignatureHelpRequest.type.method).register(
-				{ id: UUID.generateUuid(), registerOptions: options }
-			);
-		}
-
-		if (this._capabilites.definitionProvider) {
-			registeredHandlers.get(DefinitionRequest.type.method).register(
-				{ id: UUID.generateUuid(), registerOptions: Object.assign({}, selectorOptions) }
-			);
-		}
-
-		if (this._capabilites.referencesProvider) {
-			registeredHandlers.get(ReferencesRequest.type.method).register(
-				{ id: UUID.generateUuid(), registerOptions: Object.assign({}, selectorOptions) }
-			);
-		}
-
-		if (this._capabilites.documentHighlightProvider) {
-			registeredHandlers.get(DocumentHighlightRequest.type.method).register(
-				{ id: UUID.generateUuid(), registerOptions: Object.assign({}, selectorOptions) }
-			);
-		}
-
-		if (this._capabilites.documentSymbolProvider) {
-			registeredHandlers.get(DocumentSymbolRequest.type.method).register(
-				{ id: UUID.generateUuid(), registerOptions: Object.assign({}, selectorOptions) }
-			);
-		}
-
-		if (this._capabilites.workspaceSymbolProvider) {
-			registeredHandlers.get(WorkspaceSymbolRequest.type.method).register(
-				{ id: UUID.generateUuid(), registerOptions: Object.assign({}, selectorOptions) }
-			);
-		}
-
-		if (this._capabilites.codeActionProvider) {
-			registeredHandlers.get(CodeActionRequest.type.method).register(
-				{ id: UUID.generateUuid(), registerOptions: Object.assign({}, selectorOptions) }
-			);
-		}
-
-		if (this._capabilites.codeLensProvider) {
-			let options: CodeLensRegistrationOptions = Object.assign({}, selectorOptions, this._capabilites.codeLensProvider);
-			registeredHandlers.get(CodeLensRequest.type.method).register(
-				{ id: UUID.generateUuid(), registerOptions: options }
-			);
-		}
-
-		if (this._capabilites.documentFormattingProvider) {
-			registeredHandlers.get(DocumentFormattingRequest.type.method).register(
-				{ id: UUID.generateUuid(), registerOptions: Object.assign({}, selectorOptions) }
-			);
-		}
-
-		if (this._capabilites.documentRangeFormattingProvider) {
-			registeredHandlers.get(DocumentRangeFormattingRequest.type.method).register(
-				{ id: UUID.generateUuid(), registerOptions: Object.assign({}, selectorOptions) }
-			);
-		}
-
-		if (this._capabilites.documentOnTypeFormattingProvider) {
-			let options: DocumentOnTypeFormattingRegistrationOptions = Object.assign({}, selectorOptions, this._capabilites.documentOnTypeFormattingProvider);
-			registeredHandlers.get(DocumentOnTypeFormattingRequest.type.method).register(
-				{ id: UUID.generateUuid(), registerOptions: options }
-			);
-		}
-
-		if (this._capabilites.renameProvider) {
-			registeredHandlers.get(RenameRequest.type.method).register(
-				{ id: UUID.generateUuid(), registerOptions: Object.assign({}, selectorOptions) }
-			);
-		}
-
-		if (this._capabilites.documentLinkProvider) {
-			let options: DocumentLinkRegistrationOptions = Object.assign({}, selectorOptions, this._capabilites.documentLinkProvider);
-			registeredHandlers.get(DocumentLinkRequest.type.method).register(
-				{ id: UUID.generateUuid(), registerOptions: options }
-			);
-		}
-		if (this._capabilites.executeCommandProvider) {
-			let options: ExecuteCommandRegistrationOptions = Object.assign({}, this._capabilites.executeCommandProvider);
-			registeredHandlers.get(ExecuteCommandRequest.type.method).register(
-				{ id: UUID.generateUuid(), registerOptions: options }
-			);
-		}
-	}
-
-	protected logFailedRequest(type: RPCMessageType, error: any): void {
-		this.error(`Request ${type.method} failed.`, error);
-	}
-
-	private createCompletionProvider(options: CompletionRegistrationOptions): Disposable {
-		let triggerCharacters = options.triggerCharacters || [];
-		return Languages.registerCompletionItemProvider(options.documentSelector!, {
-			provideCompletionItems: (document: TextDocument, position: VPosition, token: CancellationToken): Thenable<VCompletionList | VCompletionItem[]> => {
-				return this.sendRequest(CompletionRequest.type, this._c2p.asTextDocumentPositionParams(document, position), token).then(
-					this._p2c.asCompletionResult,
-					(error) => {
-						this.logFailedRequest(CompletionRequest.type, error);
-						return Promise.resolve([]);
-					}
-				);
-			},
-			resolveCompletionItem: options.resolveProvider
-				? (item: VCompletionItem, token: CancellationToken): Thenable<VCompletionItem> => {
-					return this.sendRequest(CompletionResolveRequest.type, this._c2p.asCompletionItem(item), token).then(
-						this._p2c.asCompletionItem,
-						(error) => {
-							this.logFailedRequest(CompletionResolveRequest.type, error);
-							return Promise.resolve(item);
-						}
-					);
-				}
-				: undefined
-		}, ...triggerCharacters);
-	}
-
-	private createHoverProvider(options: TextDocumentRegistrationOptions): Disposable {
-		return Languages.registerHoverProvider(options.documentSelector!, {
-			provideHover: (document: TextDocument, position: VPosition, token: CancellationToken): Thenable<VHover> => {
-				return this.sendRequest(HoverRequest.type, this._c2p.asTextDocumentPositionParams(document, position), token).then(
-					this._p2c.asHover,
-					(error) => {
-						this.logFailedRequest(HoverRequest.type, error);
-						return Promise.resolve(null);
-					}
-				);
-			}
-		});
-	}
-
-	private createSignatureHelpProvider(options: SignatureHelpRegistrationOptions): Disposable {
-		let triggerCharacters = options.triggerCharacters || [];
-		return Languages.registerSignatureHelpProvider(options.documentSelector!, {
-			provideSignatureHelp: (document: TextDocument, position: VPosition, token: CancellationToken): Thenable<VSignatureHelp> => {
-				return this.sendRequest(SignatureHelpRequest.type, this._c2p.asTextDocumentPositionParams(document, position), token).then(
-					this._p2c.asSignatureHelp,
-					(error) => {
-						this.logFailedRequest(SignatureHelpRequest.type, error);
-						return Promise.resolve(null);
-					}
-				);
-			}
-		}, ...triggerCharacters);
-	}
-
-	private createDefinitionProvider(options: TextDocumentRegistrationOptions): Disposable {
-		return Languages.registerDefinitionProvider(options.documentSelector!, {
-			provideDefinition: (document: TextDocument, position: VPosition, token: CancellationToken): Thenable<VDefinition> => {
-				return this.sendRequest(DefinitionRequest.type, this._c2p.asTextDocumentPositionParams(document, position), token).then(
-					this._p2c.asDefinitionResult,
-					(error) => {
-						this.logFailedRequest(DefinitionRequest.type, error);
-						return Promise.resolve(null);
-					}
-				);
-			}
-		});
-	}
-
-	private createReferencesProvider(options: TextDocumentRegistrationOptions): Disposable {
-		return Languages.registerReferenceProvider(options.documentSelector!, {
-			provideReferences: (document: TextDocument, position: VPosition, options: { includeDeclaration: boolean; }, token: CancellationToken, progress: ProgressCallback<VLocation[]>): Thenable<VLocation[]> => {
-				const knownReferences = new Set<string>();
-				const patch2Locations = (locations: Location[]) => {
-					// Right now references contains the entire partial result up until this point.
-					// Since the data gets serialized over IPC to the main thread,
-					// only forward the new results as a performance optimization.
-					const references = this._p2c.asReferences(locations);
-					const newReferences: VLocation[] = [];
-					references.forEach((reference) => {
-						const id = [
-							reference.uri.toString(),
-							reference.range.start.line,
-							reference.range.start.character,
-							reference.range.end.line,
-							reference.range.end.character
-						].join(":")
-						if (!knownReferences.has(id)) {
-							newReferences.push(reference);
-						}
-						knownReferences.add(id);
-					});
-					progress(newReferences);
-				};
-				return this.sendRequestWithStreamingResponse(ReferencesRequest.type, this._c2p.asReferenceParams(document, position, options), token, patch2Locations).then(
-					this._p2c.asReferences,
-					(error) => {
-						this.logFailedRequest(ReferencesRequest.type, error);
-						return Promise.resolve([]);
-					}
-				);
-			}
-		});
-	}
-
-	private createDocumentHighlightProvider(options: TextDocumentRegistrationOptions): Disposable {
-		return Languages.registerDocumentHighlightProvider(options.documentSelector!, {
-			provideDocumentHighlights: (document: TextDocument, position: VPosition, token: CancellationToken): Thenable<VDocumentHighlight[]> => {
-				return this.sendRequest(DocumentHighlightRequest.type, this._c2p.asTextDocumentPositionParams(document, position), token).then(
-					this._p2c.asDocumentHighlights,
-					(error) => {
-						this.logFailedRequest(DocumentHighlightRequest.type, error);
-						return Promise.resolve([]);
-					}
-				);
-			}
-		});
-	}
-
-	private createDocumentSymbolProvider(options: TextDocumentRegistrationOptions): Disposable {
-		return Languages.registerDocumentSymbolProvider(options.documentSelector!, {
-			provideDocumentSymbols: (document: TextDocument, token: CancellationToken): Thenable<VSymbolInformation[]> => {
-				return this.sendRequest(DocumentSymbolRequest.type, this._c2p.asDocumentSymbolParams(document), token).then(
-					this._p2c.asSymbolInformations,
-					(error) => {
-						this.logFailedRequest(DocumentSymbolRequest.type, error);
-						return Promise.resolve([]);
-					}
-				);
-			}
-		});
-	}
-
-	private createWorkspaceSymbolProvider(_options: TextDocumentRegistrationOptions): Disposable {
-		return Languages.registerWorkspaceSymbolProvider({
-			provideWorkspaceSymbols: (query: string, token: CancellationToken): Thenable<VSymbolInformation[]> => {
-				return this.sendRequest(WorkspaceSymbolRequest.type, { query }, token).then(
-					this._p2c.asSymbolInformations,
-					(error) => {
-						this.logFailedRequest(WorkspaceSymbolRequest.type, error);
-						return Promise.resolve([]);
-					}
-				);
-			}
-		});
-	}
-
-	private createCodeActionsProvider(options: TextDocumentRegistrationOptions): Disposable {
-		return Languages.registerCodeActionsProvider(options.documentSelector!, {
-			provideCodeActions: (document: TextDocument, range: VRange, context: VCodeActionContext, token: CancellationToken): Thenable<VCommand[]> => {
-				let params: CodeActionParams = {
-					textDocument: this._c2p.asTextDocumentIdentifier(document),
-					range: this._c2p.asRange(range),
-					context: this._c2p.asCodeActionContext(context)
-				};
-				return this.sendRequest(CodeActionRequest.type, params, token).then(
-					this._p2c.asCommands,
-					(error) => {
-						this.logFailedRequest(CodeActionRequest.type, error);
-						return Promise.resolve([]);
-					}
-				);
-			}
-		});
-	}
-
-	private createCodeLensProvider(options: CodeLensRegistrationOptions): Disposable {
-		return Languages.registerCodeLensProvider(options.documentSelector!, {
-			provideCodeLenses: (document: TextDocument, token: CancellationToken): Thenable<VCodeLens[]> => {
-				return this.sendRequest(CodeLensRequest.type, this._c2p.asCodeLensParams(document), token).then(
-					this._p2c.asCodeLenses,
-					(error) => {
-						this.logFailedRequest(CodeLensRequest.type, error);
-						return Promise.resolve([]);
-					}
-				);
-			},
-			resolveCodeLens: (options.resolveProvider)
-				? (codeLens: VCodeLens, token: CancellationToken): Thenable<VCodeLens> => {
-					return this.sendRequest(CodeLensResolveRequest.type, this._c2p.asCodeLens(codeLens), token).then(
-						this._p2c.asCodeLens,
-						(error) => {
-							this.logFailedRequest(CodeLensResolveRequest.type, error);
-							return codeLens;
-						}
-					);
-				}
-				: undefined
-		});
-	}
-
-	private createDocumentFormattingProvider(options: TextDocumentRegistrationOptions): Disposable {
-		return Languages.registerDocumentFormattingEditProvider(options.documentSelector!, {
-			provideDocumentFormattingEdits: (document: TextDocument, options: VFormattingOptions, token: CancellationToken): Thenable<VTextEdit[]> => {
-				let params: DocumentFormattingParams = {
-					textDocument: this._c2p.asTextDocumentIdentifier(document),
-					options: this._c2p.asFormattingOptions(options)
-				};
-				return this.sendRequest(DocumentFormattingRequest.type, params, token).then(
-					this._p2c.asTextEdits,
-					(error) => {
-						this.logFailedRequest(DocumentFormattingRequest.type, error);
-						return Promise.resolve([]);
-					}
-				);
-			}
-		});
-	}
-
-	private createDocumentRangeFormattingProvider(options: TextDocumentRegistrationOptions): Disposable {
-		return Languages.registerDocumentRangeFormattingEditProvider(options.documentSelector!, {
-			provideDocumentRangeFormattingEdits: (document: TextDocument, range: VRange, options: VFormattingOptions, token: CancellationToken): Thenable<VTextEdit[]> => {
-				let params: DocumentRangeFormattingParams = {
-					textDocument: this._c2p.asTextDocumentIdentifier(document),
-					range: this._c2p.asRange(range),
-					options: this._c2p.asFormattingOptions(options)
-				};
-				return this.sendRequest(DocumentRangeFormattingRequest.type, params, token).then(
-					this._p2c.asTextEdits,
-					(error) => {
-						this.logFailedRequest(DocumentRangeFormattingRequest.type, error);
-						return Promise.resolve([]);
-					}
-				);
-			}
-		});
-	}
-
-	private createDocumentOnTypeFormattingProvider(options: DocumentOnTypeFormattingRegistrationOptions): Disposable {
-		let moreTriggerCharacter = options.moreTriggerCharacter || [];
-		return Languages.registerOnTypeFormattingEditProvider(options.documentSelector!, {
-			provideOnTypeFormattingEdits: (document: TextDocument, position: VPosition, ch: string, options: VFormattingOptions, token: CancellationToken): Thenable<VTextEdit[]> => {
-				let params: DocumentOnTypeFormattingParams = {
-					textDocument: this._c2p.asTextDocumentIdentifier(document),
-					position: this._c2p.asPosition(position),
-					ch: ch,
-					options: this._c2p.asFormattingOptions(options)
-				};
-				return this.sendRequest(DocumentOnTypeFormattingRequest.type, params, token).then(
-					this._p2c.asTextEdits,
-					(error) => {
-						this.logFailedRequest(DocumentOnTypeFormattingRequest.type, error);
-						return Promise.resolve([]);
-					}
-				);
-			}
-		}, options.firstTriggerCharacter, ...moreTriggerCharacter);
-	}
-
-	private createRenameProvider(options: TextDocumentRegistrationOptions): Disposable {
-		return Languages.registerRenameProvider(options.documentSelector!, {
-			provideRenameEdits: (document: TextDocument, position: VPosition, newName: string, token: CancellationToken): Thenable<VWorkspaceEdit> => {
-				let params: RenameParams = {
-					textDocument: this._c2p.asTextDocumentIdentifier(document),
-					position: this._c2p.asPosition(position),
-					newName: newName
-				};
-				return this.sendRequest(RenameRequest.type, params, token).then(
-					this._p2c.asWorkspaceEdit,
-					(error: ResponseError<void>) => {
-						this.logFailedRequest(RenameRequest.type, error);
-						Promise.resolve(new Error(error.message));
-					}
-				)
-			}
-		});
-	}
-
-	private createDocumentLinkProvider(options: DocumentLinkRegistrationOptions): Disposable {
-		return Languages.registerDocumentLinkProvider(options.documentSelector!, {
-			provideDocumentLinks: (document: TextDocument, token: CancellationToken): Thenable<VDocumentLink[]> => {
-				return this.sendRequest(DocumentLinkRequest.type, this._c2p.asDocumentLinkParams(document), token).then(
-					this._p2c.asDocumentLinks,
-					(error: ResponseError<void>) => {
-						this.logFailedRequest(DocumentLinkRequest.type, error);
-						Promise.resolve(new Error(error.message));
-					}
-				)
-			},
-			resolveDocumentLink: options.resolveProvider
-				? (link: VDocumentLink, token: CancellationToken): Thenable<VDocumentLink> => {
-					return this.sendRequest(DocumentLinkResolveRequest.type, this._c2p.asDocumentLink(link), token).then(
-						this._p2c.asDocumentLink,
-						(error: ResponseError<void>) => {
-							this.logFailedRequest(DocumentLinkResolveRequest.type, error);
-							Promise.resolve(new Error(error.message));
-						}
-					)
-				}
-				: undefined
-		});
-	}
-}
-
-export class SettingMonitor {
-
-	private _listeners: Disposable[];
-
-	constructor(private _client: LanguageClient, private _setting: string) {
-		this._listeners = [];
-	}
-
-	public start(): Disposable {
-		Workspace.onDidChangeConfiguration(this.onDidChangeConfiguration, this, this._listeners);
-		this.onDidChangeConfiguration();
-		return new Disposable(() => {
-			if (this._client.needsStop()) {
-				this._client.stop();
-			}
-		});
-	}
-
-	private onDidChangeConfiguration(): void {
-		let index = this._setting.indexOf('.');
-		let primary = index >= 0 ? this._setting.substr(0, index) : this._setting;
-		let rest = index >= 0 ? this._setting.substr(index + 1) : undefined;
-		let enabled = rest ? Workspace.getConfiguration(primary).get(rest, false) : Workspace.getConfiguration(primary);
-		if (enabled && this._client.needsStart()) {
-			this._client.start();
-		} else if (!enabled && this._client.needsStop()) {
-			this._client.stop();
-		}
-	}
-=======
->>>>>>> 399c7979
 }